--- conflicted
+++ resolved
@@ -30,11 +30,8 @@
 - [#1027](https://github.com/spegel-org/spegel/pull/1027) Fix OCI client to take range requests for HEAD requests.
 - [#1029](https://github.com/spegel-org/spegel/pull/1029) Fix range request handling and add tests for range requests.
 - [#1030](https://github.com/spegel-org/spegel/pull/1030) Fix panic in debug web view when metrics are not set yet.
-<<<<<<< HEAD
 - [#1033](https://github.com/spegel-org/spegel/pull/1033) Fix measuring pulls using digests in debug web view.
-=======
 - [#1032](https://github.com/spegel-org/spegel/pull/1032) Fix measuring pulls in debug web view with non default registry address configured.
->>>>>>> f642abe6
 
 ### Security
 
